package main

import (
	"bufio"
	"flag"
	"fmt"
	"math"
	"math/rand"
	"os"
	"os/signal"
	"path/filepath"
	"strconv"
	"strings"
	"sync"
	"syscall"
	"time"
)

// ---------------------------------------------------------------
// Data structures
// ---------------------------------------------------------------
type pos struct{ r, c int }

type Grid struct {
	R, C      int
	cells     [][]rune // '.' or 'T'
	rowTarget []int
	colTarget []int
}

type TentPlacement struct {
	r, c int
	dir  rune
}

type Solution struct {
	placements [][]bool
	violations int

	// row/col counts
	rowCounts []int
	colCounts []int
}

type Move struct {
	r, c int
	add  bool
}

type CandidateResult struct {
	move Move
	val  int
}

// For graceful interruption, storing the global best
var globalBestSol *Solution
var globalBestMutex sync.Mutex

// ---------------------------------------------------------------
// Parsing and helpers
// ---------------------------------------------------------------

func readInts(line string) ([]int, error) {
	parts := strings.Fields(line)
	nums := make([]int, len(parts))
	for i, p := range parts {
		v, err := strconv.Atoi(p)
		if err != nil {
			return nil, err
		}
		nums[i] = v
	}
	return nums, nil
}

func parseInput(r *bufio.Reader) (*Grid, error) {
	line, err := r.ReadString('\n')
	if err != nil {
		return nil, fmt.Errorf("fail read first line: %v", err)
	}
	parts := strings.Fields(line)
	if len(parts) < 2 {
		return nil, fmt.Errorf("not enough data in first line")
	}
	R, err := strconv.Atoi(parts[0])
	if err != nil {
		return nil, err
	}
	C, err := strconv.Atoi(parts[1])
	if err != nil {
		return nil, err
	}

	line, err = r.ReadString('\n')
	if err != nil {
		return nil, fmt.Errorf("fail row targets: %v", err)
	}
	rowT, err := readInts(line)
	if err != nil {
		return nil, err
	}
	if len(rowT) != R {
		return nil, fmt.Errorf("row target mismatch")
	}

	line, err = r.ReadString('\n')
	if err != nil {
		return nil, fmt.Errorf("fail col targets: %v", err)
	}
	colT, err := readInts(line)
	if err != nil {
		return nil, err
	}
	if len(colT) != C {
		return nil, fmt.Errorf("col target mismatch")
	}

	cells := make([][]rune, R)
	for i := 0; i < R; i++ {
		line, err = r.ReadString('\n')
		if err != nil {
			return nil, fmt.Errorf("fail read row %d: %v", i, err)
		}
		line = strings.TrimSpace(line)
		if len(line) != C {
			return nil, fmt.Errorf("grid row mismatch at %d", i)
		}
		cells[i] = []rune(line)
	}

	return &Grid{
		R:         R,
		C:         C,
		cells:     cells,
		rowTarget: rowT,
		colTarget: colT,
	}, nil
}

func abs(x int) int {
	if x < 0 {
		return -x
	}
	return x
}

func (g *Grid) inBounds(r, c int) bool {
	return (r >= 0 && r < g.R && c >= 0 && c < g.C)
}

// adjacency check for solution
func (sol *Solution) canPlace(g *Grid, r, c int) bool {
	dirs8 := [][2]int{
		{-1, -1}, {-1, 0}, {-1, 1},
		{0, -1}, {0, 1},
		{1, -1}, {1, 0}, {1, 1},
	}
	for _, d := range dirs8 {
		nr, nc := r+d[0], c+d[1]
		if g.inBounds(nr, nc) && sol.placements[nr][nc] {
			return false
		}
	}
	return true
}

// direction for final output
func (g *Grid) assignDirection(r, c int) rune {
	// naive approach: just pick the first cardinal direction that is T
	dirs := []struct {
		dr, dc int
		label  rune
	}{
		{-1, 0, 'U'},
		{1, 0, 'D'},
		{0, -1, 'L'},
		{0, 1, 'R'},
	}
	for _, d := range dirs {
		nr, nc := r+d.dr, c+d.dc
		if g.inBounds(nr, nc) && g.cells[nr][nc] == 'T' {
			return d.label
		}
	}
	return 'X'
}

// ---------------------------------------------------------------
// BFS-based bipartite matching used for violation
// ---------------------------------------------------------------

func (g *Grid) globalPairingViolations(sol *Solution) int {
	// gather tents and trees

	var tents []pos
	var trees []pos

	for r := 0; r < g.R; r++ {
		for c := 0; c < g.C; c++ {
			if sol.placements[r][c] {
				tents = append(tents, pos{r, c})
			}
			if g.cells[r][c] == 'T' {
				trees = append(trees, pos{r, c})
			}
		}
	}

	// adjacency list
	adj := make([][]int, len(tents))
	for i, t := range tents {
		for j, tr := range trees {
			// if up/down/left/right
			if (abs(t.r-tr.r) == 1 && t.c == tr.c) ||
				(abs(t.c-tr.c) == 1 && t.r == tr.r) {
				adj[i] = append(adj[i], j)
			}
		}
	}

	matchTree := make([]int, len(trees))
	for i := range matchTree {
		matchTree[i] = -1
	}

	var dfs func(u int, visited []bool) bool
	dfs = func(u int, visited []bool) bool {
		for _, v := range adj[u] {
			if !visited[v] {
				visited[v] = true
				if matchTree[v] == -1 || dfs(matchTree[v], visited) {
					matchTree[v] = u
					return true
				}
			}
		}
		return false
	}

	matchingSize := 0
	for u := 0; u < len(tents); u++ {
		visited := make([]bool, len(trees))
		if dfs(u, visited) {
			matchingSize++
		}
	}

	// unmatched tents + unmatched trees
	penalty := (len(tents) - matchingSize) + (len(trees) - matchingSize)
	return penalty
}

// same bipartite approach, but we return the array that says which tent matched which tree
func (g *Grid) computeBipartiteMatchingDetailed(sol *Solution) (matchTent []int, tents []pos, trees []pos) {
	// gather
	for r := 0; r < g.R; r++ {
		for c := 0; c < g.C; c++ {
			if sol.placements[r][c] {
				tents = append(tents, pos{r, c})
			}
		}
	}
	for r := 0; r < g.R; r++ {
		for c := 0; c < g.C; c++ {
			if g.cells[r][c] == 'T' {
				trees = append(trees, pos{r, c})
			}
		}
	}

	// adjacency
	adj := make([][]int, len(tents))
	for i, t := range tents {
		for j, tr := range trees {
			if (abs(t.r-tr.r) == 1 && t.c == tr.c) ||
				(abs(t.c-tr.c) == 1 && t.r == tr.r) {
				adj[i] = append(adj[i], j)
			}
		}
	}

	matchTree := make([]int, len(trees))
	for i := range matchTree {
		matchTree[i] = -1
	}

	var dfs func(u int, visited []bool) bool
	dfs = func(u int, visited []bool) bool {
		for _, v := range adj[u] {
			if !visited[v] {
				visited[v] = true
				if matchTree[v] == -1 || dfs(matchTree[v], visited) {
					matchTree[v] = u
					return true
				}
			}
		}
		return false
	}

	// find maximum matching
	for u := 0; u < len(tents); u++ {
		visited := make([]bool, len(trees))
		_ = dfs(u, visited)
	}

	// Now we want matchTent[i] = indexOfTree matched with tent i, or -1
	matchTent = make([]int, len(tents))
	for i := 0; i < len(tents); i++ {
		matchTent[i] = -1
	}
	for j, i := range matchTree {
		if i != -1 {
			matchTent[i] = j
		}
	}
	return matchTent, tents, trees
}

// evaluate function
func (g *Grid) evaluate(sol *Solution) int {
	// adjacency
	dirs8 := [][2]int{
		{-1, -1}, {-1, 0}, {-1, 1},
		{0, -1}, {0, 1},
		{1, -1}, {1, 0}, {1, 1},
	}
	adjacencyViol := 0
	for r := 0; r < g.R; r++ {
		for c := 0; c < g.C; c++ {
			if sol.placements[r][c] {
				for _, d := range dirs8 {
					nr, nc := r+d[0], c+d[1]
					if g.inBounds(nr, nc) && sol.placements[nr][nc] {
						adjacencyViol++
						break
					}
				}
			}
		}
	}

	// bipartite matching
	pairingViol := g.globalPairingViolations(sol)

	// row/col mismatch
	mismatchViol := 0
	for r := 0; r < g.R; r++ {
		mismatchViol += abs(sol.rowCounts[r] - g.rowTarget[r])
	}
	for c := 0; c < g.C; c++ {
		mismatchViol += abs(sol.colCounts[c] - g.colTarget[c])
	}

	return adjacencyViol + pairingViol + mismatchViol
}

// ---------------------------------------------------------------
// Tabu logic
// ---------------------------------------------------------------

func cloneSolution(sol *Solution) *Solution {
	ns := &Solution{
		placements: make([][]bool, len(sol.placements)),
		rowCounts:  make([]int, len(sol.rowCounts)),
		colCounts:  make([]int, len(sol.colCounts)),
		violations: sol.violations,
	}
	for i := 0; i < len(sol.placements); i++ {
		ns.placements[i] = make([]bool, len(sol.placements[i]))
		copy(ns.placements[i], sol.placements[i])
	}
	copy(ns.rowCounts, sol.rowCounts)
	copy(ns.colCounts, sol.colCounts)
	return ns
}

// apply a single move
func applyMove(sol *Solution, g *Grid, move Move) *Solution {
	ns := cloneSolution(sol)
	if move.add {
		if g.cells[move.r][move.c] == '.' && !ns.placements[move.r][move.c] {
			ns.placements[move.r][move.c] = true
			ns.rowCounts[move.r]++
			ns.colCounts[move.c]++
		}
	} else {
		if ns.placements[move.r][move.c] {
			ns.placements[move.r][move.c] = false
			ns.rowCounts[move.r]--
			ns.colCounts[move.c]--
		}
	}
	ns.violations = g.evaluate(ns)
	return ns
}

func constructTabuSolution(g *Grid, initSol *Solution, maxIter int, tabuTenure int, neighborSize int, rnd *rand.Rand) *Solution {
	current := cloneSolution(initSol)
	best := cloneSolution(current)
	bestVal := current.violations

	globalBestMutex.Lock()
	globalBestSol = cloneSolution(best)
	globalBestMutex.Unlock()

	fmt.Printf("Initial solution violations: %d\n", bestVal)

	tabuList := make(map[Move]int)
	var mu sync.Mutex

	numWorkers := 8

	for iter := 0; iter < maxIter; iter++ {
		// remove expired
		for m, exp := range tabuList {
			if exp <= iter {
				delete(tabuList, m)
			}
		}

		// build candidate moves
		var candidateMoves []Move
		for i := 0; i < neighborSize; i++ {
			rr := rnd.Intn(g.R)
			cc := rnd.Intn(g.C)
			if g.cells[rr][cc] != '.' {
				continue
			}
			if current.placements[rr][cc] {
				candidateMoves = append(candidateMoves, Move{rr, cc, false})
			} else {
				candidateMoves = append(candidateMoves, Move{rr, cc, true})
			}
		}
		fmt.Printf("Iteration %d: Generated %d candidate moves.\n", iter, len(candidateMoves))

		candChan := make(chan Move, len(candidateMoves))
		resChan := make(chan CandidateResult, len(candidateMoves))

		// workers
		worker := func() {
			for m := range candChan {
				ns := applyMove(current, g, m)
				resChan <- CandidateResult{m, ns.violations}
			}
		}

		var wg sync.WaitGroup
		for i := 0; i < numWorkers; i++ {
			wg.Add(1)
			go func() {
				defer wg.Done()
				worker()
			}()
		}

		for _, cm := range candidateMoves {
			candChan <- cm
		}
		close(candChan)
		wg.Wait()
		close(resChan)

		bestMoveFound := false
		bestMoveVal := math.MaxInt32
		var bestMove Move

		for r := range resChan {
			mu.Lock()
			if _, isTabu := tabuList[r.move]; isTabu && r.val >= bestVal {
				mu.Unlock()
				continue
			}
			if r.val < bestMoveVal {
				bestMoveVal = r.val
				bestMove = r.move
				bestMoveFound = true
			}
			mu.Unlock()
		}

		if !bestMoveFound {
			fmt.Printf("Iteration %d: No acceptable move found, terminating.\n", iter)
			break
		}

		moveStr := "Remove"
		if bestMove.add {
			moveStr = "Add"
		}
		fmt.Printf("Iteration %d: Chosen move %s at (%d,%d) => viol %d\n",
			iter, moveStr, bestMove.r, bestMove.c, bestMoveVal)

		current = applyMove(current, g, bestMove)
		tabuList[bestMove] = iter + tabuTenure
		if current.violations < bestVal {
			bestVal = current.violations
			best = cloneSolution(current)
			fmt.Printf("Iteration %d: new best => %d violations\n", iter, bestVal)
			globalBestMutex.Lock()
			globalBestSol = cloneSolution(best)
			globalBestMutex.Unlock()
		}
		if bestVal == 0 {
			fmt.Println("Zero violation => done")
			break
		}
	}

	fmt.Println("Tabu search complete.")
	return best
}

// ---------------------------------------------------------------
// Heuristic initial solution (KEPT, but never called if -init is not provided)
// ---------------------------------------------------------------
func (g *Grid) constructHeuristicSolution() *Solution {
	sol := &Solution{
		placements: make([][]bool, g.R),
		rowCounts:  make([]int, g.R),
		colCounts:  make([]int, g.C),
	}
	for i := 0; i < g.R; i++ {
		sol.placements[i] = make([]bool, g.C)
	}

	// 1) greedy
	for {
		bestScore := -1.0
		bestR := -1
		bestC := -1
		found := false
		for r := 0; r < g.R; r++ {
			for c := 0; c < g.C; c++ {
				if g.cells[r][c] == '.' && !sol.placements[r][c] && sol.canPlace(g, r, c) {
					if sol.rowCounts[r] < g.rowTarget[r] || sol.colCounts[c] < g.colTarget[c] {
						sc := g.heuristic(r, c, sol.rowCounts[r], sol.colCounts[c],
							g.rowTarget[r], g.colTarget[c])
						if sc > bestScore {
							bestScore = sc
							bestR = r
							bestC = c
							found = true
						}
					}
				}
			}
		}
		if !found {
			break
		}
		sol.placements[bestR][bestC] = true
		sol.rowCounts[bestR]++
		sol.colCounts[bestC]++
	}

	// 2) row fix
	for r := 0; r < g.R; r++ {
		for sol.rowCounts[r] < g.rowTarget[r] {
			bestScore := -1.0
			bestC := -1
			for c := 0; c < g.C; c++ {
				if g.cells[r][c] == '.' && !sol.placements[r][c] && sol.canPlace(g, r, c) {
					sc := g.heuristic(r, c, sol.rowCounts[r], sol.colCounts[c],
						g.rowTarget[r], g.colTarget[c])
					if sc > bestScore {
						bestScore = sc
						bestC = c
					}
				}
			}
			if bestC == -1 {
				break
			}
			sol.placements[r][bestC] = true
			sol.rowCounts[r]++
			sol.colCounts[bestC]++
		}
	}
	// 3) col fix
	for c := 0; c < g.C; c++ {
		for sol.colCounts[c] < g.colTarget[c] {
			bestScore := -1.0
			bestR := -1
			for r := 0; r < g.R; r++ {
				if g.cells[r][c] == '.' && !sol.placements[r][c] && sol.canPlace(g, r, c) {
					sc := g.heuristic(r, c, sol.rowCounts[r], sol.colCounts[c],
						g.rowTarget[r], g.colTarget[c])
					if sc > bestScore {
						bestScore = sc
						bestR = r
					}
				}
			}
			if bestR == -1 {
				break
			}
			sol.placements[bestR][c] = true
			sol.rowCounts[bestR]++
			sol.colCounts[c]++
		}
	}

	sol.violations = g.evaluate(sol)
	return sol
}

func (g *Grid) heuristic(r, c int, rowCount, colCount, rowT, colT int) float64 {
	base := 0.1
	dirs := [][2]int{{r - 1, c}, {r + 1, c}, {r, c - 1}, {r, c + 1}}
	for _, d := range dirs {
		nr, nc := d[0], d[1]
		if g.inBounds(nr, nc) && g.cells[nr][nc] == 'T' {
			base += 1.0
		}
	}
	rowDef := float64(rowT - rowCount)
	colDef := float64(colT - colCount)
	if rowDef < 0 {
		rowDef = 0
	}
	if colDef < 0 {
		colDef = 0
	}
	base *= (1 + rowDef) * (1 + colDef)
	return base
}

// loading from a file for -init
func loadSolution(filename string, g *Grid) (*Solution, error) {
	f, err := os.Open(filename)
	if err != nil {
		return nil, err
	}
	defer f.Close()
	sc := bufio.NewScanner(f)
	sol := &Solution{
		placements: make([][]bool, g.R),
		rowCounts:  make([]int, g.R),
		colCounts:  make([]int, g.C),
	}
	for i := 0; i < g.R; i++ {
		sol.placements[i] = make([]bool, g.C)
	}
	// skip first 2 lines
	if !sc.Scan() {
		return nil, fmt.Errorf("missing line1")
	}
	if !sc.Scan() {
		return nil, fmt.Errorf("missing line2")
	}
	for sc.Scan() {
		line := sc.Text()
		parts := strings.Fields(line)
		if len(parts) < 3 {
			continue
		}
		rr, e1 := strconv.Atoi(parts[0])
		cc, e2 := strconv.Atoi(parts[1])
		if e1 != nil || e2 != nil {
			continue
		}
		rr--
		cc--
		if rr >= 0 && rr < g.R && cc >= 0 && cc < g.C {
			sol.placements[rr][cc] = true
			sol.rowCounts[rr]++
			sol.colCounts[cc]++
		}
	}
	sol.violations = g.evaluate(sol)
	return sol, nil
}

// ---------------------------------------------------------------
// Save final solution, but with bipartite matching directions
// ---------------------------------------------------------------

// compute direction from tent to tree, if they're exactly up/down/left/right. Else 'X'.
func computeDirection(tentR, tentC, treeR, treeC int) rune {
	if tentR == treeR {
		if treeC == tentC-1 {
			return 'L'
		}
		if treeC == tentC+1 {
			return 'R'
		}
	}
	if tentC == treeC {
		if treeR == tentR-1 {
			return 'U'
		}
		if treeR == tentR+1 {
			return 'D'
		}
	}
	return 'X'
}

func saveBestSolution(bestSol *Solution, g *Grid, inputFileName string) {
	// We'll do the bipartite matching again, then print directions from that matching
	matchTent, tents, trees := g.computeBipartiteMatchingDetailed(bestSol)

	// build final lines from matched pairs
	out := &strings.Builder{}

	// count how many tents
	tentCount := 0
	for _, row := range bestSol.placements {
		for _, b := range row {
			if b {
				tentCount++
			}
		}
	}
	fmt.Fprintf(out, "%d\n", bestSol.violations)
	fmt.Fprintf(out, "%d\n", tentCount)

	// we want to output them in row-major order
	idx := 0 // index in the 'tents' array
	for i := range tents {
		tentR, tentC := tents[i].r, tents[i].c
		treeIdx := matchTent[i]
		var dir rune
		if treeIdx == -1 {
			dir = 'X'
		} else {
			treeR, treeC := trees[treeIdx].r, trees[treeIdx].c
			dir = computeDirection(tentR, tentC, treeR, treeC)
		}
		// output is 1-based
		fmt.Fprintf(out, "%d %d %c\n", tentR+1, tentC+1, dir)
		idx++
	}

	baseName := filepath.Base(inputFileName)
	outFileName := filepath.Join("tabu", "output_"+baseName)
	os.MkdirAll("tabu", os.ModePerm)

	f, err := os.Create(outFileName)
	if err != nil {
		fmt.Fprintf(os.Stderr, "Error create output: %v\n", err)
		return
	}
	defer f.Close()

	_, err = f.WriteString(out.String())
	if err != nil {
		fmt.Fprintf(os.Stderr, "Error writing: %v\n", err)
		return
	}
	fmt.Printf("Solution written to %s\n", outFileName)
}

// ---------------------------------------------------------------
// Main
// ---------------------------------------------------------------

func main() {
	initSolutionPath := flag.String("init", "", "Path to an initial solution file.")
	flag.Parse()

	var inputReader *bufio.Reader
	var inputFileName string
	if flag.NArg() > 0 {
		inputFileName = flag.Arg(0)
		fi, err := os.Open(inputFileName)
		if err != nil {
			fmt.Fprintf(os.Stderr, "Error opening input: %v\n", err)
			return
		}
		defer fi.Close()
		inputReader = bufio.NewReader(fi)
	} else {
		inputReader = bufio.NewReader(os.Stdin)
		inputFileName = "default.txt"
	}

	g, err := parseInput(inputReader)
	if err != nil {
		fmt.Fprintf(os.Stderr, "Parse error: %v\n", err)
		return
	}

	// graceful interrupt
	signalChan := make(chan os.Signal, 1)
	signal.Notify(signalChan, os.Interrupt, syscall.SIGTERM)
	go func() {
		sig := <-signalChan
		fmt.Printf("\nReceived signal %v, saving best...\n", sig)
		globalBestMutex.Lock()
		if globalBestSol != nil {
			saveBestSolution(globalBestSol, g, inputFileName)
		} else {
			fmt.Println("No solution found yet.")
		}
		os.Exit(1)
	}()

	// Must provide warm start: if -init not provided, exit.
	var initSol *Solution
	if *initSolutionPath != "" {
		fmt.Printf("Loading init from %s\n", *initSolutionPath)
		so, err := loadSolution(*initSolutionPath, g)
		if err != nil {
			fmt.Fprintf(os.Stderr, "Error reading init solution: %v\n", err)
			return
		}
		initSol = so
		fmt.Printf("Initial loaded => %d violations\n", initSol.violations)
	} else {
		fmt.Fprintln(os.Stderr, "No init provided. You must provide -init. Exiting.")
		return
	}

<<<<<<< HEAD
	// Tabu parameters
	maxIter := 1200
	tabuTenure := 50
	neighborhoodSize := 500
=======
	// Tabu search parameters
	maxIter := 2500
	tabuTenure := 50
	neighborhoodSize := 50
>>>>>>> 57c6ee3f

	rnd := rand.New(rand.NewSource(time.Now().UnixNano()))
	bestSol := constructTabuSolution(g, initSol, maxIter, tabuTenure, neighborhoodSize, rnd)

	// final output
	fmt.Printf("Best solution => %d violations\n", bestSol.violations)
	if bestSol.violations < initSol.violations {
		difference := initSol.violations - bestSol.violations
		fmt.Printf("Reduction of %d violations\n", difference)
	} else {
		fmt.Printf("No change in violation count\n")
	}
	saveBestSolution(bestSol, g, inputFileName)
}<|MERGE_RESOLUTION|>--- conflicted
+++ resolved
@@ -814,17 +814,10 @@
 		return
 	}
 
-<<<<<<< HEAD
-	// Tabu parameters
-	maxIter := 1200
-	tabuTenure := 50
-	neighborhoodSize := 500
-=======
 	// Tabu search parameters
 	maxIter := 2500
 	tabuTenure := 50
 	neighborhoodSize := 50
->>>>>>> 57c6ee3f
 
 	rnd := rand.New(rand.NewSource(time.Now().UnixNano()))
 	bestSol := constructTabuSolution(g, initSol, maxIter, tabuTenure, neighborhoodSize, rnd)
